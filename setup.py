--- conflicted
+++ resolved
@@ -11,11 +11,7 @@
   'board_game' : ['pachi-py>=0.0.19'],
   'box2d': ['Box2D-kengz'],
   'classic_control': ['PyOpenGL'],
-<<<<<<< HEAD
-  'mujoco': ['mujoco_py>=1.5', 'imageio'],
-=======
   'mujoco': ['mujoco_py>=1.50', 'imageio'],
->>>>>>> 6af4a5b9
   'parameter_tuning': ['keras', 'theano'],
 }
 
