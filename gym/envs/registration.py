--- conflicted
+++ resolved
@@ -589,44 +589,36 @@
         # Assume it's a string
         env_creator = load(spec_.entry_point)
 
-<<<<<<< HEAD
-    render_mode = _kwargs.get("render_mode", None)
-    """
-    If the user asks for `render_mode=='human'` but the environment doesn't implement that mode,
-    we will try to fall back to rgb-array rendering and apply the `HumanRendering` wrapper.
-    """
-    if (
-        render_mode == "human"
-        and issubclass(env_creator, Env)
-        and "human" not in env_creator.metadata["render_modes"]
-        and (
-            "single_rgb_array" in env_creator.metadata["render_modes"]
-            or "rgb_array" in env_creator.metadata["render_modes"]
-        )
-    ):
-        logger.warn(
-            "You are trying to use 'human' rendering for an environment that doesn't natively support it. "
-            "The HumanRendering wrapper is being applied to your environment."
-        )
-        _kwargs["render_mode"] = (
-            "single_rgb_array"
-            if "single_rgb_array" in env_creator.metadata["render_modes"]
-            else "rgb_array"
-        )
-        env = HumanRendering(env_creator(**_kwargs))
-    else:
-        env = env_creator(**_kwargs)
-=======
-    # check render_mode is valid
-    render_modes = env_creator.metadata["render_modes"]
     mode = kwargs.get("render_mode")
-    if mode is not None and mode not in render_modes:
-        raise error.Error(
-            f"Invalid render_mode provided: {mode}. Valid render_modes: None, {', '.join(render_modes)}"
-        )
+    apply_human_rendering = False
+
+    # If we have access to metadata we check that "render_mode" is valid
+    if hasattr(env_creator, "metadata"):
+        render_modes = env_creator.metadata["render_modes"]
+        # We might be able to fall back to the HumanRendering wrapper if 'human' rendering is not supported natively
+        if (
+            mode == "human"
+            and "human" not in render_modes
+            and ("single_rgb_array" in render_modes or "rgb_array" in render_modes)
+        ):
+            logger.warn(
+                "You are trying to use 'human' rendering for an environment that doesn't natively support it. "
+                "The HumanRendering wrapper is being applied to your environment."
+            )
+            _kwargs["render_mode"] = (
+                "single_rgb_array"
+                if "single_rgb_array" in env_creator.metadata["render_modes"]
+                else "rgb_array"
+            )
+            apply_human_rendering = True
+        elif mode is not None and mode not in render_modes:
+            raise error.Error(
+                f"Invalid render_mode provided: {mode}. Valid render_modes: None, {', '.join(render_modes)}"
+            )
 
     env = env_creator(**_kwargs)
->>>>>>> a7e1861f
+    if apply_human_rendering:
+        env = HumanRendering(env)
 
     # Copies the environment creation specification and kwargs to add to the environment specification details
     spec_ = copy.deepcopy(spec_)
